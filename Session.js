--- conflicted
+++ resolved
@@ -714,23 +714,6 @@
 				throw error;
 			});
 		}
-
-<<<<<<< HEAD
-=======
-		var executeRoute = this.capabilities.syncEndpoint ? 'execute/sync' : 'execute';
-
-
-		var result = this._post(executeRoute, {
-			script: util.toExecuteString(script),
-			args: args || []
-		}).then(lang.partial(convertToElements, this), fixExecuteError)
-		.catch(function(error) {
-			console.log(error.name);
-			if (error.name === 'Unknown Command') {
-
-			}
-		});
->>>>>>> a596e7b0
 
 		if (this.capabilities.brokenExecuteUndefinedReturn) {
 			result = result.then(function (value) {
